--- conflicted
+++ resolved
@@ -78,40 +78,4 @@
             dataset_path = os.path.join(self.root, dataset)
 
             for image_path in glob(os.path.join(dataset_path, '*')):
-<<<<<<< HEAD
-                self._indices[dataset].append(image_path)
-
-    def _clean(self, clean):
-        if clean == self.CLEAN_SKIP:
-            self._filter_non_rgb()
-        elif clean == self.CLEAN_PURGE:
-            self._filter_non_rgb(purge=True)
-        elif clean != self.CLEAN_ASSUME:
-            raise ValueError("invalid cleaning procedure")
-
-    def _filter_non_rgb(self, purge=False):
-        for dataset, index in self._indices.items():
-            index_rgb_only = []
-
-            for i, path in enumerate(index):
-                if self._is_rgb(imread(path)):
-                    index_rgb_only.append(path)
-                elif purge:
-                    os.remove(path)
-
-            self._indices[dataset] = index_rgb_only
-
-    def _load_and_process_image(self, path):
-        img_rgb = imread(path)
-
-        if self.transform:
-            img_pil = ToPILImage()(img_rgb)
-            img_pil = self.transform(img_pil)
-            img_rgb = np.array(img_pil)
-
-        img_lab = rgb_to_lab(img_rgb)
-
-        return np.moveaxis(img_lab.astype(self.DTYPE), -1, 0)
-=======
-                self._indices[dataset].append(image_path)
->>>>>>> f1c7b1d3
+                self._indices[dataset].append(image_path)